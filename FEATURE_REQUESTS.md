# Feature Requests

Each feature request below should map to a GitHub Issue before implementation. Keep metadata (priority, status, owners) up to date so the roadmap reflects reality.

Legend: **Priority** = (High/Medium/Low), **Status** = (Idea ▢ / Planned ◧ / In Progress ◑ / Shipped ◉)

---

## P0 · Documentation & Onboarding

### FR-001: Contributor Setup Guide
- **Summary:** Document environment bootstrap (uv, PySide6 deps, lint/test commands) and add troubleshooting for Wayland/Qt.
- **Priority:** High · **Status:** ▢ Idea

### FR-002: Screen Captures & Walkthroughs
- **Summary:** Add screenshots/GIFs of modal workflow and AI assistant to README.
- **Priority:** Medium · **Status:** ▢ Idea

---

## P0 · Testing Baseline

### FR-010: AI Parsing Smoke Tests
- **Summary:** Unit-test `ResponseProcessor` heuristic paths (navigate/search/html, malformed prefixes).
- **Priority:** High · **Status:** ▢ Idea

### FR-011: Rendering Utility Tests
- **Summary:** Cover `rendering.html.ensure_html`, template rendering, and data URL generation.
- **Priority:** High · **Status:** ▢ Idea

### FR-012: CI Pipeline
- **Summary:** Add GitHub Actions workflow running ruff + unit tests on PRs.
- **Priority:** Medium · **Status:** ▢ Idea

### FR-013: Bindings for Installed Browser Apps
- **Summary:** Provide easy bindings to already installed browser apps for system integration.
- **Priority:** Medium · **Status:** ◉ Shipped

---

## P1 · AI Model Experience

### FR-020: Configurable Model Fallbacks
- **Summary:** Expose an ordered list of preferred models in config/UI with graceful degradation logging.
- **Priority:** High · **Status:** ▢ Idea

### FR-021: Model Health Cache
- **Summary:** Track failing model IDs per session to avoid repeated 400 responses from OpenRouter.
- **Priority:** Medium · **Status:** ▢ Idea

### FR-022: API Key Vault Integration
- **Summary:** Support pulling OpenRouter keys from system keychains.
- **Priority:** Medium · **Status:** ◉ Shipped

---

## P1 · Rendering Toolkit

### FR-030: Webapp Component API
- **Summary:** Formalize `rendering/webapps.py` with helpers for dashboards, widgets, and interactive mini-app shells.
- **Priority:** Medium · **Status:** ▢ Idea

### FR-031: Template Library
- **Summary:** Provide reusable template fragments (cards, timelines, tables) for AI-generated HTML.
- **Priority:** Medium · **Status:** ▢ Idea

### FR-032: HTML Sanitization Toggle
- **Summary:** Optional sanitization pass before loading AI HTML (e.g., Bleach).
- **Priority:** High · **Status:** ▢ Idea

---

## P1 · Security & Privacy

### FR-040: WebEngine Safety Settings UI
- **Summary:** Allow users to toggle relaxed security flags (LocalContentCanAccessRemoteUrls, XSS auditing) with documentation.
- **Priority:** High · **Status:** ▢ Idea

### FR-041: HTML Sandbox Mode
- **Summary:** Load AI HTML in an isolated iframe or sandboxed profile.
- **Priority:** Medium · **Status:** ▢ Idea

---

## P2 · Storage & Productivity

### FR-050: SQLite Conversation Store
- **Summary:** Replace JSON log with searchable SQLite (filters, timestamps, export).
- **Priority:** Medium · **Status:** ▢ Idea

### FR-051: Conversation Export Bundles
- **Summary:** Export queries/responses as Markdown, HTML, or zip bundles.
- **Priority:** Medium · **Status:** ▢ Idea

### FR-052: Smart Bookmark Vault
- **Summary:** Store bookmarks/files/snippets with embedding search and recall interface.
- **Priority:** Medium · **Status:** ▢ Idea

### FR-053: File Browser with Embeddings
- **Summary:** Browse local files, index with embeddings, and surface in AI prompts.
- **Priority:** Low · **Status:** ▢ Idea

---

## P3 · Long-Term Explorations

### FR-003: Native Module Optimization
- **Summary:** Investigate and implement native modules (Rust/C++) for performance-critical operations. Research Tauri integration as alternative browser engine.
- **Priority**: Medium · **Status**: ◧ Planned
- **Investigation Document**: See `docs/TAURI_INVESTIGATION.md`

### FR-060: Native Performance Modules
- **Summary:** Profile hotspots and trial Rust/C++ modules for CPU/GPU-heavy tasks.
<<<<<<< HEAD
- **Priority:** Medium · **Status:** ◧ Planned
- **Investigation:** See [INVESTIGATION_TAURI_ENGINE.md](./INVESTIGATION_TAURI_ENGINE.md) for detailed analysis of limiting factors and Tauri integration feasibility. Recommendation: Phased optimization approach using PyO3 for selective hotspots rather than full Tauri migration.
=======
- **Priority:** Low · **Status:** ◧ Planned (superseded by FR-003)
>>>>>>> 56e11077

### FR-061: Persistent Login Cookies
- **Summary:** Enable long-lived sessions with secure cookie storage.
- **Priority:** Low · **Status:** ◉ Shipped

### FR-062: System Password Store Integration
- **Summary:** Integrate with GNOME Keyring, macOS Keychain, Windows Credential Manager.
- **Priority:** Medium · **Status:** ◉ Shipped

### FR-063: AI Screenshot Analysis
- **Summary:** Capture screenshots, feed vision-capable models, return annotations.
- **Priority:** Medium · **Status:** ◉ Shipped
- **Implementation:** Ctrl+Shift+S captures screenshot and prompts for AI vision analysis using GPT-4o<|MERGE_RESOLUTION|>--- conflicted
+++ resolved
@@ -111,12 +111,8 @@
 
 ### FR-060: Native Performance Modules
 - **Summary:** Profile hotspots and trial Rust/C++ modules for CPU/GPU-heavy tasks.
-<<<<<<< HEAD
 - **Priority:** Medium · **Status:** ◧ Planned
 - **Investigation:** See [INVESTIGATION_TAURI_ENGINE.md](./INVESTIGATION_TAURI_ENGINE.md) for detailed analysis of limiting factors and Tauri integration feasibility. Recommendation: Phased optimization approach using PyO3 for selective hotspots rather than full Tauri migration.
-=======
-- **Priority:** Low · **Status:** ◧ Planned (superseded by FR-003)
->>>>>>> 56e11077
 
 ### FR-061: Persistent Login Cookies
 - **Summary:** Enable long-lived sessions with secure cookie storage.
