# Feature Requests

Each feature request below should map to a GitHub Issue before implementation. Keep metadata (priority, status, owners) up to date so the roadmap reflects reality.

Legend: **Priority** = (High/Medium/Low), **Status** = (Idea ▢ / Planned ◧ / In Progress ◑ / Shipped ◉)

---

## P0 · Documentation & Onboarding

### FR-001: Contributor Setup Guide
- **Summary:** Document environment bootstrap (uv, PySide6 deps, lint/test commands) and add troubleshooting for Wayland/Qt.
- **Priority:** High · **Status:** ▢ Idea

### FR-002: Screen Captures & Walkthroughs
- **Summary:** Add screenshots/GIFs of modal workflow and AI assistant to README.
- **Priority:** Medium · **Status:** ▢ Idea

---

## P0 · Testing Baseline

### FR-010: AI Parsing Smoke Tests
- **Summary:** Unit-test `ResponseProcessor` heuristic paths (navigate/search/html, malformed prefixes).
- **Priority:** High · **Status:** ▢ Idea

### FR-011: Rendering Utility Tests
- **Summary:** Cover `rendering.html.ensure_html`, template rendering, and data URL generation.
- **Priority:** High · **Status:** ▢ Idea

### FR-012: CI Pipeline
- **Summary:** Add GitHub Actions workflow running ruff + unit tests on PRs.
- **Priority:** Medium · **Status:** ▢ Idea

### FR-013: Bindings for Installed Browser Apps
- **Summary:** Provide easy bindings to already installed browser apps for system integration.
- **Priority:** Medium · **Status:** ◉ Shipped

---

## P1 · AI Model Experience

### FR-020: Configurable Model Fallbacks
- **Summary:** Expose an ordered list of preferred models in config/UI with graceful degradation logging.
- **Priority:** High · **Status:** ▢ Idea

### FR-021: Model Health Cache
- **Summary:** Track failing model IDs per session to avoid repeated 400 responses from OpenRouter.
- **Priority:** Medium · **Status:** ▢ Idea

### FR-022: API Key Vault Integration
- **Summary:** Support pulling OpenRouter keys from system keychains.
- **Priority:** Medium · **Status:** ◉ Shipped

---

## P1 · Rendering Toolkit

### FR-030: Webapp Component API
- **Summary:** Formalize `rendering/webapps.py` with helpers for dashboards, widgets, and interactive mini-app shells.
- **Priority:** Medium · **Status:** ▢ Idea

### FR-031: Template Library
- **Summary:** Provide reusable template fragments (cards, timelines, tables) for AI-generated HTML.
- **Priority:** Medium · **Status:** ▢ Idea

### FR-032: HTML Sanitization Toggle
- **Summary:** Optional sanitization pass before loading AI HTML (e.g., Bleach).
- **Priority:** High · **Status:** ▢ Idea

---

## P1 · Security & Privacy

### FR-040: WebEngine Safety Settings UI
- **Summary:** Allow users to toggle relaxed security flags (LocalContentCanAccessRemoteUrls, XSS auditing) with documentation.
- **Priority:** High · **Status:** ▢ Idea

### FR-041: HTML Sandbox Mode
- **Summary:** Load AI HTML in an isolated iframe or sandboxed profile.
- **Priority:** Medium · **Status:** ▢ Idea

---

## P2 · Storage & Productivity

### FR-050: SQLite Conversation Store
- **Summary:** Replace JSON log with searchable SQLite (filters, timestamps, export).
- **Priority:** Medium · **Status:** ▢ Idea

### FR-051: Conversation Export Bundles
- **Summary:** Export queries/responses as Markdown, HTML, or zip bundles.
- **Priority:** Medium · **Status:** ▢ Idea

### FR-052: Smart Bookmark Vault
- **Summary:** Store bookmarks/files/snippets with embedding search and recall interface.
- **Priority:** Medium · **Status:** ▢ Idea

### FR-053: File Browser with Embeddings
- **Summary:** Browse local files, index with embeddings, and surface in AI prompts.
- **Priority:** Low · **Status:** ▢ Idea

---

## P3 · Long-Term Explorations

### FR-003: Native Module Optimization
- **Summary:** Investigate and implement native modules (Rust/C++) for performance-critical operations. Research Tauri integration as alternative browser engine.
- **Priority**: Medium · **Status**: ◧ Planned
- **Investigation Document**: See `docs/TAURI_INVESTIGATION.md`

### FR-060: Native Performance Modules
- **Summary:** Profile hotspots and trial Rust/C++ modules for CPU/GPU-heavy tasks.
<<<<<<< HEAD
- **Priority:** Low · **Status:** ◑ In Progress
=======
- **Priority:** Low · **Status:** ◧ Planned (superseded by FR-003)
>>>>>>> 2ee0cda3

### FR-061: Persistent Login Cookies
- **Summary:** Enable long-lived sessions with secure cookie storage.
- **Priority:** Low · **Status:** ◉ Shipped

### FR-062: System Password Store Integration
- **Summary:** Integrate with GNOME Keyring, macOS Keychain, Windows Credential Manager.
- **Priority:** Medium · **Status:** ◉ Shipped

### FR-063: AI Screenshot Analysis
- **Summary:** Capture screenshots, feed vision-capable models, return annotations.
- **Priority:** Medium · **Status:** ▢ Idea<|MERGE_RESOLUTION|>--- conflicted
+++ resolved
@@ -111,11 +111,7 @@
 
 ### FR-060: Native Performance Modules
 - **Summary:** Profile hotspots and trial Rust/C++ modules for CPU/GPU-heavy tasks.
-<<<<<<< HEAD
-- **Priority:** Low · **Status:** ◑ In Progress
-=======
 - **Priority:** Low · **Status:** ◧ Planned (superseded by FR-003)
->>>>>>> 2ee0cda3
 
 ### FR-061: Persistent Login Cookies
 - **Summary:** Enable long-lived sessions with secure cookie storage.
