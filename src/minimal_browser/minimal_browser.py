--- conflicted
+++ resolved
@@ -408,11 +408,8 @@
             "q", "quit", "w", "write", "wq", "help", "h",
             "e ", "b", "bd", "bn", "bp",
             "browser", "browser-list", "browser ", "ext", "external",
-<<<<<<< HEAD
             "files", "files ", "fb", "fb ", "index", "index ", "search-files ",
-=======
             "bm", "bm ", "bm add", "bm list", "bm search", "bm del", "bm tags",
->>>>>>> a5c35d1f
         ]
         self.completion_index = -1
         self.completion_candidates: list[str] = []
@@ -1188,7 +1185,6 @@
         elif cmd in ["ext", "external"]:
             # Shorthand for opening in external browser
             self.open_in_external_browser()
-<<<<<<< HEAD
         elif cmd.startswith("files") or cmd.startswith("fb"):
             # File browser commands
             if cmd in ["files", "fb"]:
@@ -1216,7 +1212,6 @@
                 self.search_indexed_files(query)
             else:
                 self._show_notification("Usage: :search-files <query>", timeout=2000)
-=======
         elif cmd.startswith("export"):
             # Handle export commands
             if cmd in ["export-html", "export html"]:
@@ -1234,7 +1229,6 @@
                     ":export-pdf - Save page as PDF",
                     timeout=5000
                 )
->>>>>>> a5c35d1f
         elif cmd.isdigit():
             buf_num = int(cmd) - 1
             if 0 <= buf_num < len(self.buffers):
@@ -1731,7 +1725,6 @@
         
         self.open_url(to_data_url(buffers_html))
 
-<<<<<<< HEAD
     def show_file_browser(self, path: Optional[str] = None):
         """Display file browser for the given path."""
         from pathlib import Path
@@ -1900,7 +1893,6 @@
             error_msg = f"Failed to search files: {e}"
             self._show_notification(error_msg, timeout=3000)
             print(error_msg)
-=======
     def execute_bookmark_command(self, cmd: str) -> None:
         """Handle bookmark subcommands."""
         if not self.bookmark_store:
@@ -2003,7 +1995,6 @@
         
         # Load in browser
         self.open_url(create_data_url(html_content))
->>>>>>> a5c35d1f
 
     def update_title(self):
         self.setWindowTitle("Minimal Browser")
@@ -2102,7 +2093,6 @@
         self.browser.page().toHtml(handle_html)
 
     def get_help_content(self):
-<<<<<<< HEAD
         return """<!DOCTYPE html>
 <html>
 <head>
@@ -2380,8 +2370,4 @@
     
     <p style="margin-top: 40px; color: #666;"><span class="key">Press Escape</span> to return to normal browsing</p>
 </body>
-</html>"""
-=======
-        """Load help content from template file."""
-        return get_help_content()
->>>>>>> a5c35d1f
+</html>"""