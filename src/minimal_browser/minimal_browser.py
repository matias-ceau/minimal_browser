--- conflicted
+++ resolved
@@ -27,14 +27,11 @@
 from .rendering.artifacts import URLBuilder
 from .rendering.html import render_template, create_data_url
 from .storage.conversations import ConversationLog
-<<<<<<< HEAD
 from .export.exporter import PageExporter
-=======
 from .templates import get_help_content
 from .config.default_config import DEFAULT_CONFIG
 from .ui import CommandPalette, AIWorker
 from .storage.bookmarks import BookmarkStore, Bookmark
->>>>>>> 47ac143a
 
 
 def to_data_url(html: str) -> str:
@@ -1473,282 +1470,5 @@
         self.browser.page().toHtml(handle_html)
 
     def get_help_content(self):
-<<<<<<< HEAD
-        return """<!DOCTYPE html>
-<html>
-<head>
-    <title>Vim Browser Help</title>
-    <style>
-        body {
-            font-family: monospace;
-            background: rgba(30,30,30,1);
-            color: #ffffff;
-            padding: 20px;
-            line-height: 1.6;
-        }
-        h1, h2 {
-            color: #4a9eff;
-        }
-        .key {
-            background: #333;
-            padding: 2px 6px;
-            border-radius: 3px;
-            font-weight: bold;
-        }
-        .section {
-            margin-bottom: 30px;
-        }
-        table {
-            border-collapse: collapse;
-            width: 100%;
-        }
-        td {
-            padding: 8px;
-            border-bottom: 1px solid #333;
-        }
-        .cmd {
-            color: #90ee90;
-        }
-    </style>
-</head>
-<body>
-    <h1>Vim Browser Help</h1>
-    
-    <div class="section">
-        <h2>Navigation</h2>
-        <table>
-            <tr>
-                <td><span class="key">j/k</span></td>
-                <td>Scroll down/up</td>
-            </tr>
-            <tr>
-                <td><span class="key">d/u</span></td>
-                <td>Page down/up</td>
-            </tr>
-            <tr>
-                <td><span class="key">g/G</span></td>
-                <td>Top/bottom of page</td>
-            </tr>
-            <tr>
-                <td><span class="key">H/L</span></td>
-                <td>Back/forward</td>
-            </tr>
-            <tr>
-                <td><span class="key">r</span></td>
-                <td>Reload page</td>
-            </tr>
-        </table>
-    </div>
-    
-    <div class="section">
-        <h2>Buffers (Tabs)</h2>
-        <table>
-            <tr>
-                <td><span class="key">n/p</span></td>
-                <td>Next/previous buffer</td>
-            </tr>
-            <tr>
-                <td><span class="key">t</span></td>
-                <td>New buffer</td>
-            </tr>
-            <tr>
-                <td><span class="key">x</span></td>
-                <td>Close buffer</td>
-            </tr>
-            <tr>
-                <td><span class="key">:b</span></td>
-                <td>Show detailed buffer list with URLs</td>
-            </tr>
-            <tr>
-                <td><span class="key">:1,2,3...</span></td>
-                <td>Go to buffer number</td>
-            </tr>
-        </table>
-    </div>
-    
-    <div class="section">
-        <h2>Opening URLs & Search</h2>
-        <table>
-            <tr>
-                <td><span class="key">o</span></td>
-                <td>Open URL (with Tab completion for history)</td>
-            </tr>
-            <tr>
-                <td><span class="key">e</span></td>
-                <td>Open current page in external browser</td>
-            </tr>
-            <tr>
-                <td><span class="key">s</span></td>
-                <td>Smart search (Google or URL)</td>
-            </tr>
-            <tr>
-                <td><span class="key">a</span></td>
-                <td>AI search (ChatGPT)</td>
-            </tr>
-            <tr>
-                <td><span class="key">Space</span></td>
-                <td>Native AI chat</td>
-            </tr>
-            <tr>
-                <td><span class="key">/</span></td>
-                <td>Search in page</td>
-            </tr>
-        </table>
-    </div>
-    
-    <div class="section">
-        <h2>Command Prompt Features</h2>
-        <table>
-            <tr>
-                <td><span class="key">Ctrl+Up/Down</span></td>
-                <td>Cycle between command modes (:, /, o, s, a)</td>
-            </tr>
-            <tr>
-                <td><span class="key">Tab</span></td>
-                <td>Complete commands (:) or cycle URL history (o)</td>
-            </tr>
-            <tr>
-                <td><span class="key">Ctrl+Space</span></td>
-                <td>Show recent URL history (in o mode)</td>
-            </tr>
-        </table>
-    </div>
-    
-    <div class="section">
-        <h2>Developer Tools</h2>
-        <table>
-            <tr>
-                <td><span class="key">F10</span></td>
-                <td>Toggle developer tools</td>
-            </tr>
-            <tr>
-                <td><span class="key">Ctrl+U</span></td>
-                <td>View page source</td>
-            </tr>
-            <tr>
-                <td><span class="key">Ctrl+I</span></td>
-                <td>Show debug info</td>
-            </tr>
-            <tr>
-                <td><span class="key">Ctrl+Shift+O</span></td>
-                <td>Open current page in external browser</td>
-            </tr>
-        </table>
-    </div>
-    
-    <div class="section">
-        <h2>AI Integration</h2>
-        <table>
-            <tr>
-                <td><span class="key">Space</span></td>
-                <td>Ask AI anything - it can navigate or create content</td>
-            </tr>
-            <tr colspan="2"><td></td><td>Examples:</td></tr>
-            <tr>
-                <td></td>
-                <td>"navigate to github" &rarr; Opens GitHub</td>
-            </tr>
-            <tr>
-                <td></td>
-                <td>"create a todo list" &rarr; Generates interactive todo app</td>
-            </tr>
-            <tr>
-                <td></td>
-                <td>"make a calculator" &rarr; Creates working calculator</td>
-            </tr>
-            <tr>
-                <td></td>
-                <td>"explain quantum physics" &rarr; Generates explanation page</td>
-            </tr>
-        </table>
-    </div>
-    
-    <div class="section">
-        <h2>Commands (:)</h2>
-        <table>
-            <tr>
-                <td><span class="cmd">:q</span></td>
-                <td>Quit</td>
-            </tr>
-            <tr>
-                <td><span class="cmd">:help</span></td>
-                <td>Show this help</td>
-            </tr>
-            <tr>
-                <td><span class="cmd">:e &lt;url&gt;</span></td>
-                <td>Open URL</td>
-            </tr>
-            <tr>
-                <td><span class="cmd">:bd</span></td>
-                <td>Close buffer</td>
-            </tr>
-            <tr>
-                <td><span class="cmd">:bn/:bp</span></td>
-                <td>Next/previous buffer</td>
-            </tr>
-            <tr>
-                <td><span class="cmd">:export-html</span></td>
-                <td>Export page as HTML snapshot</td>
-            </tr>
-            <tr>
-                <td><span class="cmd">:export-md</span></td>
-                <td>Export page as Markdown</td>
-            </tr>
-            <tr>
-                <td><span class="cmd">:export-pdf</span></td>
-                <td>Export page as PDF</td>
-            </tr>
-            <tr>
-                <td><span class="cmd">:browser</span></td>
-                <td>Open current page in external browser</td>
-            </tr>
-            <tr>
-                <td><span class="cmd">:browser &lt;name&gt;</span></td>
-                <td>Open in specific browser (firefox, chrome, etc.)</td>
-            </tr>
-            <tr>
-                <td><span class="cmd">:browser-list</span></td>
-                <td>List available browsers</td>
-            </tr>
-            <tr>
-                <td><span class="cmd">:ext</span></td>
-                <td>Open current page in external browser (shorthand)</td>
-            </tr>
-        </table>
-    </div>
-    
-    <div class="section">
-        <h2>Modes</h2>
-        <table>
-            <tr>
-                <td><span class="key">NORMAL</span></td>
-                <td>Default mode for navigation</td>
-            </tr>
-            <tr>
-                <td><span class="key">COMMAND</span></td>
-                <td>Typing commands or URLs</td>
-            </tr>
-            <tr>
-                <td><span class="key">Escape</span></td>
-                <td>Return to NORMAL mode</td>
-            </tr>
-        </table>
-    </div>
-    
-    <div class="section">
-        <h2>Examples</h2>
-        <p><span class="key">s python tutorial</span> &rarr; Google search</p>
-        <p><span class="key">s github.com</span> &rarr; Open GitHub</p>
-        <p><span class="key">a explain quantum computing</span> &rarr; Ask ChatGPT</p>
-        <p><span class="key">Space navigate to reddit</span> &rarr; AI opens Reddit</p>
-        <p><span class="key">Space create a calculator</span> &rarr; AI generates calculator</p>
-        <p><span class="key">o reddit.com</span> &rarr; Open Reddit</p>
-    </div>
-    
-    <p style="margin-top: 40px; color: #666;"><span class="key">Press Escape</span> to return to normal browsing</p>
-</body>
-</html>"""
-=======
         """Load help content from template file."""
-        return get_help_content()
->>>>>>> 47ac143a
+        return get_help_content()