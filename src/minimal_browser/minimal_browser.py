--- conflicted
+++ resolved
@@ -66,61 +66,41 @@
         "icon": "⌨️",
         "label": "Command Mode",
         "placeholder": "Run a Vim command (e.g. :help)",
-<<<<<<< HEAD
-=======
         "bg_color": "rgba(30, 30, 50, 220)",
         "border_color": "rgba(100, 100, 180, 0.3)",
->>>>>>> 5d567df8
     },
     "/": {
         "icon": "🔍",
         "label": "Find in Page",
         "placeholder": "Search the current page",
-<<<<<<< HEAD
-=======
         "bg_color": "rgba(30, 50, 30, 220)",
         "border_color": "rgba(100, 180, 100, 0.3)",
->>>>>>> 5d567df8
     },
     "o ": {
         "icon": "🌐",
         "label": "Open URL",
         "placeholder": "Enter a URL to visit",
-<<<<<<< HEAD
-=======
         "bg_color": "rgba(20, 30, 40, 220)",
         "border_color": "rgba(80, 120, 180, 0.3)",
->>>>>>> 5d567df8
     },
     "s ": {
         "icon": "🧭",
         "label": "Smart Search",
         "placeholder": "Search the web with context",
-<<<<<<< HEAD
-=======
         "bg_color": "rgba(40, 30, 20, 220)",
         "border_color": "rgba(180, 140, 100, 0.3)",
->>>>>>> 5d567df8
     },
     "a ": {
         "icon": "🤖",
         "label": "AI Search",
         "placeholder": "Ask the AI to find information",
-<<<<<<< HEAD
-=======
         "bg_color": "rgba(50, 20, 50, 220)",
         "border_color": "rgba(180, 100, 180, 0.3)",
->>>>>>> 5d567df8
     },
     "🤖 ": {
         "icon": "💬",
         "label": "AI Chat",
         "placeholder": "Chat with the AI assistant",
-<<<<<<< HEAD
-    },
-}
-
-=======
         "bg_color": "rgba(40, 20, 40, 220)",
         "border_color": "rgba(160, 80, 160, 0.3)",
     },
@@ -136,7 +116,6 @@
 # Ordered list of command prompt modes for cycling
 COMMAND_PROMPT_ORDER = [":", "/", "o ", "s ", "a "]
 
->>>>>>> 5d567df8
 
 class CommandPalette(QWidget):
     """Lightweight command palette widget with icon + input"""
@@ -216,18 +195,13 @@
                 "icon": "⌨️",
                 "label": "Command Mode",
                 "placeholder": "Type a command",
-<<<<<<< HEAD
-=======
                 "bg_color": "rgba(20, 20, 20, 220)",
                 "border_color": "rgba(255, 255, 255, 0.12)",
->>>>>>> 5d567df8
             }
         self.icon_label.setText(style["icon"])
         self.mode_label.setText(style["label"])
         self.input.setPlaceholderText(style["placeholder"])
         self.input.clear()
-<<<<<<< HEAD
-=======
         
         # Update dynamic colors
         bg_color = style.get("bg_color", "rgba(20, 20, 20, 220)")
@@ -339,7 +313,6 @@
     def clear_history(self) -> None:
         """Clear the conversation display"""
         self.conversation_display.clear()
->>>>>>> 5d567df8
 
 
 class AIWorker(QThread):
@@ -769,13 +742,11 @@
             self.completion_candidates = []
 
 
-<<<<<<< HEAD
     def _init_command_line(self):
         self.command_palette = CommandPalette(self)
         self.command_line = self.command_palette.input
         self.command_palette.hide()
         self.command_line.returnPressed.connect(self.execute_command)
-=======
     def _position_command_palette(self) -> None:
         if not hasattr(self, "command_palette"):
             return
@@ -786,7 +757,6 @@
         x = (self.width() - width) // 2
         y = self.height() - height - 60
         self.command_palette.move(max(20, x), max(40, y))
->>>>>>> 5d567df8
 
     def _position_command_palette(self) -> None:
         if not hasattr(self, "command_palette"):
@@ -1217,8 +1187,6 @@
         if self.mode == "NORMAL":
             self.mode = "AI_CHAT"
             self.show_command_line("🤖 ")
-<<<<<<< HEAD
-=======
 
     def screenshot_analysis_mode(self):
         """Capture screenshot and prompt user for question about it."""
@@ -1266,7 +1234,6 @@
                 self._show_notification("Screenshot capture failed", timeout=2500)
         else:
             self._show_notification("Browser not available", timeout=2500)
->>>>>>> 5d567df8
 
     def show_help(self):
         if self.mode == "NORMAL":
