# Minimal Browser

Minimal Browser is a vim-inspired Qt WebEngine shell with a built-in AI copilot. It combines modal keyboard navigation, a lightweight UI, and structured AI actions so you can browse, generate content, or perform smart searches without leaving a terminal-style workflow.

> 📄 Looking for a deeper architectural dive? See [`ARCHITECTURE.md`](ARCHITECTURE.md).  
> 🔬 Interested in performance optimization and Tauri integration? See [`INVESTIGATION_TAURI_ENGINE.md`](INVESTIGATION_TAURI_ENGINE.md).

## ✨ Highlights

- **Modal ergonomics:** NORMAL/COMMAND/INSERT modes with familiar vim keybindings.
- **Native AI assistant:** Structured responses (navigate/search/html) parsed via Pydantic for deterministic actions.
- **AI vision analysis:** Capture screenshots and analyze them with GPT-4o vision capabilities (Ctrl+Shift+S).
- **Pluggable engines:** Abstract `WebEngine` contract with a Qt WebEngine implementation today and hooks for GTK/others tomorrow.
- **Smart rendering:** AI HTML responses rendered via Jinja templates and injected as data URLs for instant previews.
- **Conversation memory:** Rolling in-memory history plus optional JSON persistence for long-running sessions.
<<<<<<< HEAD
- **File browser with embeddings:** Browse local files, index with semantic search, and find code/assets using natural language queries.
=======
- **Performance optimizations:** Optional native (Rust/C) modules for CPU-intensive operations with transparent fallback to pure Python.
>>>>>>> a5c35d1f

## 🧱 Project Layout

```text
src/minimal_browser/
├── ai/                # AI models, schemas, structured agent, parsing logic
├── rendering/         # HTML templating + URL/data-URL builders
├── engines/           # Web engine abstractions and the Qt implementation
<<<<<<< HEAD
├── storage/           # Conversation logging, file browser, embeddings
├── templates/         # HTML templates (AI response, help, file browser)
=======
├── storage/           # Conversation logging utilities
├── templates/         # HTML templates (AI response card, help screen)
├── native/            # Optional native optimizations (Rust/C)
>>>>>>> a5c35d1f
├── minimal_browser.py # VimBrowser UI, command palette, AI worker wiring
└── main.py            # Entry point + environment setup

native_extensions/     # Optional Rust extensions for performance
benchmarks/            # Performance benchmarks and tests
```

## 🚀 Getting Started

### Prerequisites

- Python **3.13** (project managed with [uv](https://docs.astral.sh/uv/))
- Qt WebEngine runtime (installed automatically with `PySide6` via uv)
- An **OpenRouter** API key in your environment (`OPENROUTER_API_KEY`)

### Installation

```bash
uv sync
```

### Running the Browser

```bash
uv run python -m minimal_browser
# or launch with an initial URL
uv run python -m minimal_browser https://example.com
```

The first run seeds persistent profile data under `~/.minimal-browser/` and conversation history under `~/.minimal_browser/conversations.json`.

## 🤖 AI Configuration

AI models are defined in `src/minimal_browser/ai/models.py`. By default the browser targets `openrouter/openai/gpt-5-codex-preview`, with an automatic fallback to `anthropic/claude-3.5-sonnet` if the preview model is unavailable.

To override the model, adjust the config returned by `AppConfig` (see `src/minimal_browser/config/default_config.py`) or extend the model registry with new entries. Be sure to provide a valid OpenRouter model slug and set the matching API key via `OPENROUTER_API_KEY`.

### API Key Management

Minimal Browser supports secure API key storage through system keychains:

- **GNOME Keyring** (Linux)
- **macOS Keychain** (macOS)
- **Windows Credential Manager** (Windows)

**Priority order for loading API keys:**

1. **Environment variables** (highest priority) - `OPENROUTER_API_KEY`, `OPENAI_API_KEY`, `ANTHROPIC_API_KEY`
2. **System keychain** - Keys stored via `keyring` library
3. **Runtime set keys** (lowest priority) - Temporary keys set during session

**Storing keys in keychain:**

```python
from minimal_browser.ai.auth import auth_manager

# Store a key in the system keychain
auth_manager.set_key('openrouter', 'your-api-key', store_in_keychain=True)

# Keys stored in keychain persist across sessions
```

**Using environment variables (traditional method):**

```bash
export OPENROUTER_API_KEY="your-api-key-here"
uv run python -m minimal_browser
```

The keychain integration is optional - if `keyring` is not available or fails, the browser will fall back to environment variables only.

<<<<<<< HEAD
## 📁 File Browser with Embeddings

Minimal Browser includes a built-in file browser with semantic search capabilities powered by ChromaDB embeddings.

![File Browser UI](https://github.com/user-attachments/assets/267b62a0-d48b-4415-b04d-707ef965e9eb)

### Commands

- **`:files [path]`** or **`:fb [path]`** - Browse local directories
  - Without path: Opens home directory
  - With path: Opens specified directory (supports `~` expansion)
  
- **`:index [path]`** - Index files with embeddings for semantic search
  - Recursively indexes up to 100 text-based files
  - Supports: `.py`, `.js`, `.md`, `.txt`, `.json`, `.xml`, etc.
  - Shows progress and completion notifications

- **`:search-files <query>`** - Search indexed files semantically
  - Natural language queries: "database connection logic", "error handling"
  - Returns top 10 matches with file paths and types

### Features

- **Visual file browser**: Modern UI with file type icons, sizes, and MIME types
- **Smart navigation**: Click directories to browse, use parent/home shortcuts
- **Semantic indexing**: ChromaDB-powered embedding search for code and documents
- **Hidden file filtering**: Automatically skips dot files and system files
- **Permission handling**: Gracefully handles inaccessible files and directories

### Example Workflow

```bash
# Browse your project
:files ~/my-project

# Index the codebase
:index ~/my-project

# Search for specific functionality
:search-files authentication middleware
```

For detailed documentation, see [`FILE_BROWSER_DOCS.md`](FILE_BROWSER_DOCS.md).
=======
## ⚡ Performance Optimizations (Optional)

Minimal Browser includes an optional native module system that accelerates CPU-intensive operations (regex matching, base64 encoding, markdown conversion) using Rust. The system provides 2-10x performance improvements while maintaining transparent fallback to pure Python.

**To enable native optimizations (requires Rust):**

```bash
# Install Rust if not already installed
curl --proto '=https' --tlsv1.2 -sSf https://sh.rustup.rs | sh

# Install maturin (Rust-Python bridge)
pip install maturin

# Build and install native module
cd native_extensions
maturin develop
cd ..
```

**Verify it's working:**

```bash
python3 benchmarks/demo_optimizations.py
```

**Performance benchmarking:**

```bash
python3 -m benchmarks.text_processing_benchmark
```

For detailed information, see [`NATIVE_OPTIMIZATION.md`](NATIVE_OPTIMIZATION.md) and [`benchmarks/README.md`](benchmarks/README.md).
>>>>>>> a5c35d1f

## 🧭 Current Status & Known Gaps

The codebase is evolving quickly. Key gaps we plan to address next:

1. **Docs & onboarding:** This README and `ARCHITECTURE.md` are brand new—expect further polish, screenshots, and task-based guides.
2. **Testing baseline:** There is no automated test suite yet. We intend to add smoke tests for AI parsing, rendering helpers, and conversation logging.
3. **AI UX resiliency:** Errors fall back to notifications; retries and offline modes still need design.
4. **Security review:** Qt WebEngine settings allow local content to access remote URLs and disable XSS auditing for AI-generated HTML. Documenting and tightening this behavior is on the roadmap.
5. **Optional dependency slimming:** Packages like `boto3` and `chromadb` are currently hard dependencies even though their integrations are optional.

For a detailed critique and near-term roadmap, see the **Architecture Roadmap** section in [`ARCHITECTURE.md`](ARCHITECTURE.md).

## 🗺️ Roadmap Snapshot

- Documentation refresh and contributor onboarding
- Automated tests for AI pipelines and rendering
- Configurable AI model routing with health checks
- Rendering toolkit for richer AI-generated mini-apps
- Storage enhancements (SQLite/LiteFS) for searchable history
- **Native module optimization**: Investigation into Tauri and Rust/C++ modules (see `docs/TAURI_INVESTIGATION.md`)

Track progress in [`ROADMAP.md`](ROADMAP.md) and detailed feature ideas in [`FEATURE_REQUESTS.md`](FEATURE_REQUESTS.md).

## 🤝 Contributing

Contributions are welcome! If you're planning a sizable change:

1. Open an issue or draft proposal referencing the relevant roadmap/feature entry.
2. Keep pull requests focused; follow conventional commit guidelines if possible.
3. Run `uv run python -m py_compile src/minimal_browser/...` before submitting to catch syntax regressions. (Automated tests coming soon.)

## 📄 License

_License information pending. If you plan to distribute, confirm licensing with the project maintainer._<|MERGE_RESOLUTION|>--- conflicted
+++ resolved
@@ -13,11 +13,8 @@
 - **Pluggable engines:** Abstract `WebEngine` contract with a Qt WebEngine implementation today and hooks for GTK/others tomorrow.
 - **Smart rendering:** AI HTML responses rendered via Jinja templates and injected as data URLs for instant previews.
 - **Conversation memory:** Rolling in-memory history plus optional JSON persistence for long-running sessions.
-<<<<<<< HEAD
 - **File browser with embeddings:** Browse local files, index with semantic search, and find code/assets using natural language queries.
-=======
 - **Performance optimizations:** Optional native (Rust/C) modules for CPU-intensive operations with transparent fallback to pure Python.
->>>>>>> a5c35d1f
 
 ## 🧱 Project Layout
 
@@ -26,14 +23,9 @@
 ├── ai/                # AI models, schemas, structured agent, parsing logic
 ├── rendering/         # HTML templating + URL/data-URL builders
 ├── engines/           # Web engine abstractions and the Qt implementation
-<<<<<<< HEAD
-├── storage/           # Conversation logging, file browser, embeddings
-├── templates/         # HTML templates (AI response, help, file browser)
-=======
 ├── storage/           # Conversation logging utilities
 ├── templates/         # HTML templates (AI response card, help screen)
 ├── native/            # Optional native optimizations (Rust/C)
->>>>>>> a5c35d1f
 ├── minimal_browser.py # VimBrowser UI, command palette, AI worker wiring
 └── main.py            # Entry point + environment setup
 
@@ -105,7 +97,6 @@
 
 The keychain integration is optional - if `keyring` is not available or fails, the browser will fall back to environment variables only.
 
-<<<<<<< HEAD
 ## 📁 File Browser with Embeddings
 
 Minimal Browser includes a built-in file browser with semantic search capabilities powered by ChromaDB embeddings.
@@ -149,7 +140,6 @@
 ```
 
 For detailed documentation, see [`FILE_BROWSER_DOCS.md`](FILE_BROWSER_DOCS.md).
-=======
 ## ⚡ Performance Optimizations (Optional)
 
 Minimal Browser includes an optional native module system that accelerates CPU-intensive operations (regex matching, base64 encoding, markdown conversion) using Rust. The system provides 2-10x performance improvements while maintaining transparent fallback to pure Python.
@@ -182,7 +172,6 @@
 ```
 
 For detailed information, see [`NATIVE_OPTIMIZATION.md`](NATIVE_OPTIMIZATION.md) and [`benchmarks/README.md`](benchmarks/README.md).
->>>>>>> a5c35d1f
 
 ## 🧭 Current Status & Known Gaps
 
